--- conflicted
+++ resolved
@@ -132,7 +132,6 @@
         })
 
         # Avoid hitting database and API if using Docker build environment
-<<<<<<< HEAD
         # if getattr(settings, 'DONT_HIT_API', False):
         #     rtd_ctx['versions'] = project.active_versions()
         #     rtd_ctx['downloads'] = self.version.get_downloads(pretty=True)
@@ -140,16 +139,6 @@
         #     rtd_ctx['versions'] = project.api_versions()
         #     rtd_ctx['downloads'] = (apiv2.version(self.version.pk)
         #                             .downloads.get()['downloads'])
-=======
-        if getattr(settings, 'DONT_HIT_API', False):
-            rtd_ctx['versions'] = project.active_versions()
-            rtd_ctx['downloads'] = self.version.get_downloads(pretty=True)
-        else:
-            rtd_ctx['versions'] = project.api_versions()
-            rtd_ctx['downloads'] = (apiv2.version(self.version.pk)
-                                    .get()['downloads'])
->>>>>>> a71e93ca
-
         rtd_string = template_loader.get_template('doc_builder/conf.py.tmpl').render(rtd_ctx)
         outfile.write(rtd_string)
 
