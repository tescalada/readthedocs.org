"""Project symlink creation"""

import os
import logging

from django.conf import settings

from readthedocs.core.utils import run_on_app_servers
from readthedocs.projects.constants import LOG_TEMPLATE
from readthedocs.projects.models import Domain
from readthedocs.restapi.client import api

log = logging.getLogger(__name__)


def symlink_cnames(version):
    """Symlink project CNAME domains

    OLD
    Link from HOME/user_builds/cnames/<cname> ->
              HOME/user_builds/<project>/rtd-builds/
    NEW
    Link from HOME/user_builds/cnametoproject/<cname> ->
              HOME/user_builds/<project>/
    """
<<<<<<< HEAD
    domains = Domain.objects.filter(project=version.project, cname=True)
    for domain in domains:
        log.debug(LOG_TEMPLATE.format(project=version.project.slug, version=version.slug, msg="Symlinking CNAME: %s" % domain.clean_host))
=======
    try:
        redis_conn = redis.Redis(**settings.REDIS)
        cnames = redis_conn.smembers('rtd_slug:v1:%s' % version.project.slug)
    except redis.ConnectionError:
        log.error(LOG_TEMPLATE
                  .format(project=version.project.slug, version=version.slug,
                          msg='Failed to symlink cnames, Redis error.'),
                  exc_info=True)
        return
    for cname in cnames:
        log.debug(LOG_TEMPLATE
                  .format(project=version.project.slug, version=version.slug,
                          msg="Symlinking CNAME: %s" % cname))
>>>>>>> 07737d83
        docs_dir = version.project.rtd_build_path(version.slug)
        # Chop off the version from the end.
        docs_dir = '/'.join(docs_dir.split('/')[:-1])
        # Old symlink location -- Keep this here til we change nginx over
        symlink = version.project.cnames_symlink_path(domain.clean_host)
        run_on_app_servers('mkdir -p %s' % '/'.join(symlink.split('/')[:-1]))
        run_on_app_servers('ln -nsf %s %s' % (docs_dir, symlink))
        # New symlink location
        new_docs_dir = version.project.doc_path
        new_cname_symlink = os.path.join(getattr(settings, 'SITE_ROOT'), 'cnametoproject', domain.clean_host)
        run_on_app_servers('mkdir -p %s' % '/'.join(new_cname_symlink.split('/')[:-1]))
        run_on_app_servers('ln -nsf %s %s' % (new_docs_dir, new_cname_symlink))


def symlink_subprojects(version):
    """Symlink project subprojects

    Link from HOME/user_builds/project/subprojects/<project> ->
              HOME/user_builds/<project>/rtd-builds/
    """
    # Subprojects
    if getattr(settings, 'DONT_HIT_DB', True):
        subproject_slugs = [data['slug']
                            for data in (api.project(version.project.pk)
                                         .subprojects
                                         .get()['subprojects'])]
    else:
        rels = version.project.subprojects.all()
        subproject_slugs = [rel.child.slug for rel in rels]
    for slug in subproject_slugs:
        slugs = [slug]
        if '_' in slugs[0]:
            slugs.append(slugs[0].replace('_', '-'))
        for subproject_slug in slugs:
            log.debug(LOG_TEMPLATE
                      .format(project=version.project.slug,
                              version=version.slug,
                              msg="Symlinking subproject: %s" % subproject_slug))

            # The directory for this specific subproject
            symlink = version.project.subprojects_symlink_path(subproject_slug)
            run_on_app_servers('mkdir -p %s' % '/'.join(symlink.split('/')[:-1]))

            # Where the actual docs live
            docs_dir = os.path.join(settings.DOCROOT, subproject_slug, 'rtd-builds')
            run_on_app_servers('ln -nsf %s %s' % (docs_dir, symlink))


def symlink_translations(version):
    """Symlink project translations

    Link from HOME/user_builds/project/translations/<lang> ->
              HOME/user_builds/<project>/rtd-builds/
    """
    translations = {}

    if getattr(settings, 'DONT_HIT_DB', True):
        for trans in (api
                      .project(version.project.pk)
                      .translations.get()['translations']):
            translations[trans['language']] = trans['slug']
    else:
        for trans in version.project.translations.all():
            translations[trans.language] = trans.slug

    # Default language, and pointer for 'en'
    version_slug = version.project.slug.replace('_', '-')
    translations[version.project.language] = version_slug
    if 'en' not in translations:
        translations['en'] = version_slug

    run_on_app_servers(
        'mkdir -p {0}'
        .format(os.path.join(version.project.doc_path, 'translations')))

    for (language, slug) in translations.items():
        log.debug(LOG_TEMPLATE.format(
            project=version.project.slug,
            version=version.slug,
            msg="Symlinking translation: %s->%s" % (language, slug)
        ))

        # The directory for this specific translation
        symlink = version.project.translations_symlink_path(language)
        translation_path = os.path.join(settings.DOCROOT, slug, 'rtd-builds')
        run_on_app_servers('ln -nsf {0} {1}'.format(translation_path, symlink))


def symlink_single_version(version):
    """Symlink project single version

    Link from HOME/user_builds/<project>/single_version ->
              HOME/user_builds/<project>/rtd-builds/<default_version>/
    """
    default_version = version.project.get_default_version()
    log.debug(LOG_TEMPLATE
              .format(project=version.project.slug, version=default_version,
                      msg="Symlinking single_version"))

    # The single_version directory
    symlink = version.project.single_version_symlink_path()
    run_on_app_servers('mkdir -p %s' % '/'.join(symlink.split('/')[:-1]))

    # Where the actual docs live
    docs_dir = os.path.join(settings.DOCROOT, version.project.slug, 'rtd-builds', default_version)
    run_on_app_servers('ln -nsf %s %s' % (docs_dir, symlink))


def remove_symlink_single_version(version):
    """Remove single_version symlink"""
    log.debug(LOG_TEMPLATE.format(
        project=version.project.slug,
        version=version.project.get_default_version(),
        msg="Removing symlink for single_version")
    )
    symlink = version.project.single_version_symlink_path()
    run_on_app_servers('rm -f %s' % symlink)<|MERGE_RESOLUTION|>--- conflicted
+++ resolved
@@ -23,25 +23,9 @@
     Link from HOME/user_builds/cnametoproject/<cname> ->
               HOME/user_builds/<project>/
     """
-<<<<<<< HEAD
     domains = Domain.objects.filter(project=version.project, cname=True)
     for domain in domains:
         log.debug(LOG_TEMPLATE.format(project=version.project.slug, version=version.slug, msg="Symlinking CNAME: %s" % domain.clean_host))
-=======
-    try:
-        redis_conn = redis.Redis(**settings.REDIS)
-        cnames = redis_conn.smembers('rtd_slug:v1:%s' % version.project.slug)
-    except redis.ConnectionError:
-        log.error(LOG_TEMPLATE
-                  .format(project=version.project.slug, version=version.slug,
-                          msg='Failed to symlink cnames, Redis error.'),
-                  exc_info=True)
-        return
-    for cname in cnames:
-        log.debug(LOG_TEMPLATE
-                  .format(project=version.project.slug, version=version.slug,
-                          msg="Symlinking CNAME: %s" % cname))
->>>>>>> 07737d83
         docs_dir = version.project.rtd_build_path(version.slug)
         # Chop off the version from the end.
         docs_dir = '/'.join(docs_dir.split('/')[:-1])
